# Configuration file for Pipeline B: Monocular Depth Estimation + Classification

# Data settings
data:
  root: "data/CW2-Dataset/data"
  image_size: 480  # Input image size for the model
  num_workers: 4
  train_batch_size: 32  # Batch size for training
  eval_batch_size: 4    # Batch size for evaluation/testing
  train_val_split: 0.8  # 80% training, 20% validation

# Model settings
model:
<<<<<<< HEAD
  name: "resnet34"  # Base CNN architecture
  pretrained: true  # Use pretrained weights
=======
  name: "resnet18"  # Base CNN architecture
  pretrained: false  # Use pretrained weights
>>>>>>> 7df907d4
  num_classes: 2    # Binary classification: Table / No Table
  depth_model_type: "DPT_Hybrid"  # MiDaS depth estimation model type
  freeze_depth_estimator: true  # Whether to freeze the depth estimator during training

# Training settings
training:
<<<<<<< HEAD
  epochs: 300
  lr: 5e-4
  weight_decay: 5e-5
  lr_decay: 0.9
  lr_decay_step: 5
=======
  epochs: 100
  lr: 1e-3
  weight_decay: 1e-3
>>>>>>> 7df907d4
  early_stopping: 100  # Number of epochs with no improvement after which training will be stopped

  # --- Scheduler Settings ---
  scheduler_type: "cosine" # Options: "cosine", "step"

  # StepLR settings (used if scheduler_type is "step")
  step_lr_decay_step: 5
  step_lr_gamma: 0.6

  # CosineAnnealingLR settings (used if scheduler_type is "cosine")
  # T_max: Maximum number of iterations (usually set to total epochs for one cycle)
  cosine_T_max: 100 # Defaulting to epochs, adjust if needed
  # eta_min: Minimum learning rate
  cosine_eta_min: 1e-5 # A small fraction of the initial LR

  # --- Depth Estimation Loss Weights ---
  # (Only relevant if freeze_depth_estimator is false)
  depth_loss_weight: 1.0  # Set to 0.0 to disable depth loss when frozen
  si_weight: 1.0  # Scale-invariant MSE loss weight
  edge_weight: 0.1  # Edge-aware gradient loss weight

# Logging settings
logging:
  log_dir: "results/pipelineB"
  experiment_name: "depth_classification"
  use_tensorboard: true
  log_interval: 10  # Log every 10 batches
  save_checkpoint: true
  checkpoint_dir: "weights/pipelineB"

# Visualization settings
visualization:
  num_samples: 20  # Number of samples to visualize in evaluation
  train_depth_vis: false  # Whether to visualize depth maps during training
  test_depth_vis: true    # Whether to visualize depth maps during evaluation <|MERGE_RESOLUTION|>--- conflicted
+++ resolved
@@ -11,30 +11,17 @@
 
 # Model settings
 model:
-<<<<<<< HEAD
-  name: "resnet34"  # Base CNN architecture
-  pretrained: true  # Use pretrained weights
-=======
   name: "resnet18"  # Base CNN architecture
   pretrained: false  # Use pretrained weights
->>>>>>> 7df907d4
   num_classes: 2    # Binary classification: Table / No Table
   depth_model_type: "DPT_Hybrid"  # MiDaS depth estimation model type
   freeze_depth_estimator: true  # Whether to freeze the depth estimator during training
 
 # Training settings
 training:
-<<<<<<< HEAD
-  epochs: 300
-  lr: 5e-4
-  weight_decay: 5e-5
-  lr_decay: 0.9
-  lr_decay_step: 5
-=======
   epochs: 100
   lr: 1e-3
   weight_decay: 1e-3
->>>>>>> 7df907d4
   early_stopping: 100  # Number of epochs with no improvement after which training will be stopped
 
   # --- Scheduler Settings ---
@@ -69,4 +56,4 @@
 visualization:
   num_samples: 20  # Number of samples to visualize in evaluation
   train_depth_vis: false  # Whether to visualize depth maps during training
-  test_depth_vis: true    # Whether to visualize depth maps during evaluation +  test_depth_vis: true    # Whether to visualize depth maps during evaluation