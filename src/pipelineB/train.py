import os
import sys
import json
import time
import datetime
import torch
import torch.nn as nn
import torch.optim as optim
import numpy as np
import argparse
import yaml
import random
from tqdm import tqdm
from sklearn.metrics import confusion_matrix
import matplotlib.pyplot as plt

sys.path.insert(0, os.path.abspath(os.path.join(os.path.dirname(__file__), '../..')))
from src.pipelineB.model import get_model
from src.pipelineB.dataset import get_dataloaders
from src.pipelineB.config import load_config, save_config
from src.utils.metrics import compute_metrics_from_logits, compute_classification_metrics
from src.utils.logging import TrainingLogger
from src.utils.visualization import visualize_classification_results, plot_confusion_matrix
from src.utils.depth_losses import DepthEstimationLoss

def set_seed(seed):
    """
    Set random seed for reproducibility.
    
    Args:
        seed (int): Random seed
    """
    random.seed(seed)
    np.random.seed(seed)
    torch.manual_seed(seed)
    if torch.cuda.is_available():
        torch.cuda.manual_seed(seed)
        torch.cuda.manual_seed_all(seed)
        torch.backends.cudnn.deterministic = True
        torch.backends.cudnn.benchmark = False

def train_one_epoch(model, train_loader, criterion, optimizer, device, logger, epoch, config):
    """
    Train the model for one epoch.
    
    Args:
        model (torch.nn.Module): Model to train
        train_loader (torch.utils.data.DataLoader): Training data loader
        criterion (torch.nn.Module): Classification loss function
        optimizer (torch.optim.Optimizer): Optimizer
        device (torch.device): Device to use for training
        logger (TrainingLogger): Logger
        epoch (int): Current epoch
        config (dict): Configuration dictionary
    
    Returns:
        tuple: (epoch_loss, epoch_metrics)
    """
    # Enable anomaly detection to pinpoint the in-place operation issue
<<<<<<< HEAD
    torch.autograd.set_detect_anomaly(True)
=======
    # torch.autograd.set_detect_anomaly(True)
>>>>>>> 7df907d4
    
    model.train()
    epoch_loss = 0.0
    all_preds = []
    all_targets = []
    
    # Initialize depth loss if depth estimator is not frozen
    depth_loss_fn = None
    depth_loss_weight = 0.0
    
    if not model.freeze_depth_estimator:
        depth_loss_weight = config['training'].get('depth_loss_weight', 0.0)
        if depth_loss_weight > 0:
            si_weight = config['training'].get('si_weight', 1.0)
            edge_weight = config['training'].get('edge_weight', 0.1)
            depth_loss_fn = DepthEstimationLoss(
                si_weight=si_weight,
                edge_weight=edge_weight
            )
    
    # Enable gradient computation
    with torch.set_grad_enabled(True):
        for batch_idx, data in enumerate(tqdm(train_loader, desc=f"Epoch {epoch}")):
            # Get data
            inputs = data['rgb_image'].to(device)
            targets = data['label'].to(device)
            
            # Get ground truth depth if available and depth loss is enabled
            gt_depth = None
            if not model.freeze_depth_estimator and depth_loss_weight > 0 and 'gt_depth' in data and data['gt_depth'] is not None:
                gt_depth = data['gt_depth'].to(device)
            
            # Zero the parameter gradients
            optimizer.zero_grad()
            
            # Forward pass - get depth maps only if needed for depth loss
            if not model.freeze_depth_estimator and gt_depth is not None and depth_loss_fn is not None:
                outputs, pred_depth = model(inputs, return_depth=True)
                
                # Compute classification loss
                cls_loss = criterion(outputs, targets)
                
                # Compute depth loss
                depth_loss, depth_loss_dict = depth_loss_fn(pred_depth, gt_depth)
                
                # Combine losses
                loss = cls_loss + depth_loss_weight * depth_loss
                
                # Log depth loss components
                if batch_idx % config['logging']['log_interval'] == 0:
                    logger.logger.info(f"Batch {batch_idx}: Depth SI Loss: {depth_loss_dict['si_loss']:.4f}, "
                                     f"Edge Loss: {depth_loss_dict['edge_loss']:.4f}")
            else:
                # Just get classification outputs if no depth loss
                outputs = model(inputs)
                loss = criterion(outputs, targets)
            
            # Backward pass and optimize
            loss.backward()
            optimizer.step()
            
            # Update metrics
            epoch_loss += loss.item()
            
            # Convert outputs to predictions
            preds = torch.argmax(outputs, dim=1)
            
            # Store predictions and targets for metrics computation
            all_preds.extend(preds.cpu().numpy())
            all_targets.extend(targets.cpu().numpy())
            
            # Log batch results
            if batch_idx % config['logging']['log_interval'] == 0:
                # Compute metrics for the current batch
                batch_metrics = compute_metrics_from_logits(
                    outputs, 
                    targets,
                    task='classification'
                )
                
                # Log to tensorboard
                if logger.use_tensorboard:
                    # Log loss
                    logger.writer.add_scalar(
                        'Batch/Loss',
                        loss.item(),
                        epoch * len(train_loader) + batch_idx
                    )
                    
                    # Log metrics
                    for metric_name, metric_value in batch_metrics.items():
                        logger.writer.add_scalar(
                            f'Batch/{metric_name}',
                            metric_value,
                            epoch * len(train_loader) + batch_idx
                        )
    
    # Compute average loss
    epoch_loss /= len(train_loader)
    
    # Compute epoch metrics
    epoch_metrics = compute_classification_metrics(
        np.array(all_targets),
        np.array(all_preds)
    )
    
    return epoch_loss, epoch_metrics

def validate(model, dataloader, criterion, device, epoch, logger):
    """
    Validate the model on the validation set.
    
    Args:
        model (torch.nn.Module): Model to validate
        dataloader (torch.utils.data.DataLoader): Validation data loader
        criterion (torch.nn.Module): Loss function
        device (torch.device): Device to use for validation
        epoch (int): Current epoch
        logger (TrainingLogger): Logger
    
    Returns:
        tuple: (val_loss, val_metrics, depth_metrics)
    """
    model.eval()
    val_loss = 0.0
    all_preds = []
    all_targets = []
    
    # For depth evaluation
    depth_errors = {
        'rmse': [],
        'mae': [],
        'rel': [],
        'a1': [],
        'a2': [],
        'a3': []
    }
    valid_depth_samples = 0
    
    with torch.no_grad():
        for batch_idx, data in enumerate(dataloader):
            # Get data
            inputs = data['rgb_image'].to(device)
            targets = data['label'].to(device)
            
            # Get ground truth depth if available
            gt_depth = data.get('gt_depth')
            if gt_depth is not None:
                gt_depth = gt_depth.to(device)
            
            # Forward pass with depth map retrieval
            outputs, pred_depth = model(inputs, return_depth=True)
            loss = criterion(outputs, targets)
            
            # Update metrics
            val_loss += loss.item()
            
            # Convert outputs to predictions
            preds = torch.argmax(outputs, dim=1)
            
            # Store predictions and targets for metrics computation
            all_preds.extend(preds.cpu().numpy())
            all_targets.extend(targets.cpu().numpy())
            
            # Evaluate depth estimation if ground truth is available
            if gt_depth is not None:
                for i in range(len(inputs)):
                    sample_gt_depth = gt_depth[i]
                    sample_pred_depth = pred_depth[i]
                    
                    # Skip samples with no valid depth
                    if torch.sum(sample_gt_depth > 0) < 100:  # Require at least 100 valid pixels
                        continue
                    
                    # Compute depth metrics
                    from src.utils.metrics import compute_depth_metrics
                    metrics = compute_depth_metrics(sample_pred_depth, sample_gt_depth)
                    
                    # Skip samples with invalid metrics
                    if any(np.isnan(list(metrics.values()))):
                        continue
                    
                    # Accumulate metrics
                    for k, v in metrics.items():
                        depth_errors[k].append(v)
                    
                    valid_depth_samples += 1
    
    # Compute average loss
    val_loss /= len(dataloader)
    
    # Compute classification metrics
    val_metrics = compute_classification_metrics(
        np.array(all_targets),
        np.array(all_preds)
    )
    
    # Compute average depth metrics
    depth_metrics = {}
    if valid_depth_samples > 0:
        for k, v in depth_errors.items():
            if v:  # Check if list is not empty
                depth_metrics[k] = float(np.mean(v))
            else:
                depth_metrics[k] = float('nan')
    
    # Log metrics to tensorboard
    if logger.use_tensorboard:
        for metric_name, metric_value in val_metrics.items():
            logger.writer.add_scalar(f'Val/{metric_name}', metric_value, epoch)
        
        # Log depth metrics
        for metric_name, metric_value in depth_metrics.items():
            if not np.isnan(metric_value):
                logger.writer.add_scalar(f'Val/Depth_{metric_name}', metric_value, epoch)
    
    # Create a confusion matrix
    cm = confusion_matrix(all_targets, all_preds)
    
    # Log metrics in a vertical format for better readability
    logger.logger.info(f"Validation Metrics (Epoch {epoch}):")
    logger.logger.info(f"  Loss:        {val_loss:.6f}")
    logger.logger.info(f"  Accuracy:    {val_metrics['accuracy']:.4f}")
    logger.logger.info(f"  Precision:   {val_metrics['precision']:.4f}")
    logger.logger.info(f"  Recall:      {val_metrics['recall']:.4f}")
    logger.logger.info(f"  F1 Score:    {val_metrics['f1_score']:.4f}")
    logger.logger.info(f"  Specificity: {val_metrics['specificity']:.4f}")
    logger.logger.info(f"  Confusion Matrix:\n{cm}")
    
    # Log depth metrics if available
    if depth_metrics:
        logger.logger.info(f"Depth Estimation Metrics (Epoch {epoch}):")
        logger.logger.info(f"  Valid Samples: {valid_depth_samples}")
        logger.logger.info(f"  RMSE:  {depth_metrics.get('rmse', float('nan')):.4f} meters")
        logger.logger.info(f"  MAE:   {depth_metrics.get('mae', float('nan')):.4f} meters")
        logger.logger.info(f"  REL:   {depth_metrics.get('rel', float('nan')):.4f}")
        logger.logger.info(f"  δ1:    {depth_metrics.get('a1', float('nan')):.4f} (% under 1.25)")
        logger.logger.info(f"  δ2:    {depth_metrics.get('a2', float('nan')):.4f} (% under 1.25²)")
        logger.logger.info(f"  δ3:    {depth_metrics.get('a3', float('nan')):.4f} (% under 1.25³)")
    
    return val_loss, val_metrics, depth_metrics

def save_depth_visualization(pred_depth, gt_depth, image_idx, output_dir, epoch=None, batch_idx=None):
    """
    保存深度图的可视化比较
    
    Args:
        pred_depth (torch.Tensor): 预测的深度图
        gt_depth (torch.Tensor): 真实的深度图
        image_idx (int): 样本索引
        output_dir (str): 保存目录
        epoch (int, optional): 当前轮次
        batch_idx (int, optional): 批次索引
    """
    # 确保输出目录存在
    os.makedirs(output_dir, exist_ok=True)
    
    # 将张量转换为NumPy数组
    pred_depth_np = pred_depth.detach().cpu().numpy()
    gt_depth_np = gt_depth.detach().cpu().numpy()
    
    # 创建可视化
    plt.figure(figsize=(12, 5))
    
    # 预测深度图
    plt.subplot(121)
    plt.title("MiDaS Predicted Depth")
    plt.imshow(pred_depth_np, cmap='plasma')
    plt.colorbar(label='Depth')
    
    # 真实深度图
    plt.subplot(122)
    plt.title("Ground Truth Depth")
    plt.imshow(gt_depth_np, cmap='plasma')
    plt.colorbar(label='Depth')
    
    # 创建文件名
    if epoch is not None and batch_idx is not None:
        filename = f"depth_vis_e{epoch}_b{batch_idx}_s{image_idx}.png"
    else:
        filename = f"depth_vis_sample_{image_idx}.png"
    
    # 保存图像
    plt.tight_layout()
    plt.savefig(os.path.join(output_dir, filename), dpi=150)
    plt.close()

def main(config_file):
    """
    Main function for training Pipeline B.
    
    Args:
        config_file (str): Path to configuration file
    """
    # Load configuration
    config = load_config(config_file)
    
    # Set random seed
    set_seed(42)
    
    # Get current time for experiment naming
    current_time = datetime.datetime.now().strftime("%Y%m%d_%H%M%S")
    
    # Set up logger
    experiment_name = f"{config['logging']['experiment_name']}_{current_time}"
    log_dir = os.path.join(config['logging']['log_dir'], experiment_name)
    os.makedirs(log_dir, exist_ok=True)
    
    logger = TrainingLogger(
        log_dir=log_dir,
        experiment_name=experiment_name,
        use_tensorboard=config['logging']['use_tensorboard']
    )
    
    # Save configuration
    config_save_path = os.path.join(log_dir, 'config.json')
    save_config(config, config_save_path)
    
    # Create checkpoint directory
    checkpoint_dir = os.path.join(
        config['logging']['checkpoint_dir'],
        experiment_name
    )
    os.makedirs(checkpoint_dir, exist_ok=True)
    
    # Set device
    device = torch.device('cuda' if torch.cuda.is_available() else 'cpu')
    logger.logger.info(f"Using device: {device}")
    
    # Get dataloaders
    train_loader, val_loader, _ = get_dataloaders(config_file)
    logger.logger.info(f"Train dataset loaded with {len(train_loader.dataset)} samples")
    logger.logger.info(f"Validation dataset loaded with {len(val_loader.dataset)} samples")
    
    # Get model
    model = get_model(config)
    
    # Log depth estimator training status
    freeze_depth = config['model'].get('freeze_depth_estimator', True)
    depth_loss_weight = config['training'].get('depth_loss_weight', 0.0)
    logger.logger.info(f"Depth estimator frozen: {freeze_depth}")
    if not freeze_depth:
        logger.logger.info(f"Depth loss weight: {depth_loss_weight}")
    
    # Move model to device
    model = model.to(device)
    
    # Define loss function and optimizer
    criterion = nn.CrossEntropyLoss()
    
    optimizer = optim.AdamW(
        model.parameters(),
        lr=float(config['training']['lr']),
        weight_decay=float(config['training']['weight_decay'])
    )
    
    # --- Initialize LR Scheduler based on config ---
    scheduler_type = config['training'].get('scheduler_type', 'cosine') # Default to cosine
    logger.logger.info(f"Using LR scheduler: {scheduler_type}")
    
    if scheduler_type == 'cosine':
        # Ensure T_max is at least 1, default to epochs if not specified or invalid
        T_max = config['training'].get('cosine_T_max', config['training']['epochs'])
        if not isinstance(T_max, int) or T_max < 1:
            T_max = config['training']['epochs']
            logger.logger.warning(f"Invalid cosine_T_max, defaulting to epochs: {T_max}")
        
        eta_min = float(config['training'].get('cosine_eta_min', 1e-6)) # Default eta_min
        
        scheduler = optim.lr_scheduler.CosineAnnealingLR(
            optimizer,
            T_max=T_max,
            eta_min=eta_min
        )
        logger.logger.info(f"  CosineAnnealingLR params: T_max={T_max}, eta_min={eta_min}")
    
    elif scheduler_type == 'step':
        step_size = int(config['training']['step_lr_decay_step'])
        gamma = float(config['training']['step_lr_gamma'])
        scheduler = optim.lr_scheduler.StepLR(
            optimizer,
            step_size=step_size,
            gamma=gamma
        )
        logger.logger.info(f"  StepLR params: step_size={step_size}, gamma={gamma}")
    
    else:
        logger.logger.error(f"Unknown scheduler type: {scheduler_type}. Using no scheduler.")
        # Optionally, create a dummy scheduler or raise an error
        # For now, we'll proceed without a scheduler if type is unknown
        scheduler = None # Or raise ValueError(f"Unknown scheduler type: {scheduler_type}")
    
    # Training loop
    best_val_loss = float('inf')
    best_val_f1 = 0.0
    patience = int(config['training']['early_stopping'])
    early_stopping_counter = 0
    
    for epoch in range(1, config['training']['epochs'] + 1):
        # Train for one epoch
        train_loss, train_metrics = train_one_epoch(
            model=model,
            train_loader=train_loader,
            criterion=criterion,
            optimizer=optimizer,
            device=device,
            logger=logger,
            epoch=epoch,
            config=config
        )
        
        # Validate
        val_loss, val_metrics, depth_metrics = validate(
            model=model,
            dataloader=val_loader,
            criterion=criterion,
            device=device,
            epoch=epoch,
            logger=logger
        )
        
        # Update learning rate (only if scheduler is defined)
        current_lr = optimizer.param_groups[0]['lr'] # Get LR before step
        if scheduler:
            scheduler.step()
            current_lr = scheduler.get_last_lr()[0] # Get LR after step
        
        # Print train and val loss on the same line for comparison
        logger.logger.info(f"Epoch {epoch}/{config['training']['epochs']} - "
                     f"Train Loss: {train_loss:.6f}, Val Loss: {val_loss:.6f}, "
                     f"LR: {current_lr:.6f}") # Use current_lr
        
        # Log epoch results
        logger.log_epoch(
            epoch=epoch,
            train_loss=train_loss,
            val_loss=val_loss,
            train_metrics=train_metrics,
            val_metrics=val_metrics,
            lr=current_lr # Log the potentially updated LR
        )
        
        # Save the model checkpoint (latest model)
        latest_checkpoint_path = os.path.join(checkpoint_dir, 'latest_model.pth')
        torch.save({
            'epoch': epoch,
            'model_state_dict': model.state_dict(),
            'optimizer_state_dict': optimizer.state_dict(),
            # Save scheduler state dict only if it exists
            'scheduler_state_dict': scheduler.state_dict() if scheduler else None,
            'train_loss': train_loss,
            'val_loss': val_loss,
            'train_metrics': train_metrics,
            'val_metrics': val_metrics,
            'depth_metrics': depth_metrics,
            'config': config
        }, latest_checkpoint_path)
        
        # Check for best model by validation loss and F1 score
        improved = False

        if val_loss < best_val_loss:
            best_val_loss = val_loss
            # Save best model by loss
            best_loss_checkpoint_path = os.path.join(checkpoint_dir, 'best_loss_model.pth')
            torch.save({
                'epoch': epoch,
                'model_state_dict': model.state_dict(),
                'optimizer_state_dict': optimizer.state_dict(),
                # Save scheduler state dict only if it exists
                'scheduler_state_dict': scheduler.state_dict() if scheduler else None,
                'train_loss': train_loss,
                'val_loss': val_loss,
                'train_metrics': train_metrics,
                'val_metrics': val_metrics,
                'depth_metrics': depth_metrics,
                'config': config
            }, best_loss_checkpoint_path)
            logger.logger.info(f"New best model (loss) saved at epoch {epoch}")
            improved = True

        if val_metrics['f1_score'] > best_val_f1:
            best_val_f1 = val_metrics['f1_score']
            # Save best model by F1 score
            best_f1_checkpoint_path = os.path.join(checkpoint_dir, 'best_model.pth')
            torch.save({
                'epoch': epoch,
                'model_state_dict': model.state_dict(),
                'optimizer_state_dict': optimizer.state_dict(),
                # Save scheduler state dict only if it exists
                'scheduler_state_dict': scheduler.state_dict() if scheduler else None,
                'train_loss': train_loss,
                'val_loss': val_loss,
                'train_metrics': train_metrics,
                'val_metrics': val_metrics,
                'depth_metrics': depth_metrics,
                'config': config
            }, best_f1_checkpoint_path)
            logger.logger.info(f"New best model (F1 score) saved at epoch {epoch}")
            improved = True

        # Update early stopping counter only if neither metric improved
        if improved:
            early_stopping_counter = 0
        else:
            early_stopping_counter += 1

        # Early stopping
        if early_stopping_counter >= patience:
            logger.logger.info(f"Early stopping triggered after {patience} epochs without improvement in both loss and F1 score")
            break
    
    # Close logger
    logger.close()
    
    logger.logger.info("Training completed!")

if __name__ == '__main__':
    parser = argparse.ArgumentParser(description='Train Pipeline B: Monocular Depth Estimation + Classification')
    parser.add_argument('--config', type=str, default='src/pipelineB/config.yaml', help='Path to configuration file')
    args = parser.parse_args()
    
    main(args.config) <|MERGE_RESOLUTION|>--- conflicted
+++ resolved
@@ -57,12 +57,8 @@
         tuple: (epoch_loss, epoch_metrics)
     """
     # Enable anomaly detection to pinpoint the in-place operation issue
-<<<<<<< HEAD
-    torch.autograd.set_detect_anomaly(True)
-=======
     # torch.autograd.set_detect_anomaly(True)
->>>>>>> 7df907d4
-    
+
     model.train()
     epoch_loss = 0.0
     all_preds = []
@@ -307,7 +303,7 @@
 def save_depth_visualization(pred_depth, gt_depth, image_idx, output_dir, epoch=None, batch_idx=None):
     """
     保存深度图的可视化比较
-    
+
     Args:
         pred_depth (torch.Tensor): 预测的深度图
         gt_depth (torch.Tensor): 真实的深度图
@@ -318,32 +314,32 @@
     """
     # 确保输出目录存在
     os.makedirs(output_dir, exist_ok=True)
-    
+
     # 将张量转换为NumPy数组
     pred_depth_np = pred_depth.detach().cpu().numpy()
     gt_depth_np = gt_depth.detach().cpu().numpy()
-    
+
     # 创建可视化
     plt.figure(figsize=(12, 5))
-    
+
     # 预测深度图
     plt.subplot(121)
     plt.title("MiDaS Predicted Depth")
     plt.imshow(pred_depth_np, cmap='plasma')
     plt.colorbar(label='Depth')
-    
+
     # 真实深度图
     plt.subplot(122)
     plt.title("Ground Truth Depth")
     plt.imshow(gt_depth_np, cmap='plasma')
     plt.colorbar(label='Depth')
-    
+
     # 创建文件名
     if epoch is not None and batch_idx is not None:
         filename = f"depth_vis_e{epoch}_b{batch_idx}_s{image_idx}.png"
     else:
         filename = f"depth_vis_sample_{image_idx}.png"
-    
+
     # 保存图像
     plt.tight_layout()
     plt.savefig(os.path.join(output_dir, filename), dpi=150)
@@ -421,23 +417,23 @@
     # --- Initialize LR Scheduler based on config ---
     scheduler_type = config['training'].get('scheduler_type', 'cosine') # Default to cosine
     logger.logger.info(f"Using LR scheduler: {scheduler_type}")
-    
+
     if scheduler_type == 'cosine':
         # Ensure T_max is at least 1, default to epochs if not specified or invalid
         T_max = config['training'].get('cosine_T_max', config['training']['epochs'])
         if not isinstance(T_max, int) or T_max < 1:
             T_max = config['training']['epochs']
             logger.logger.warning(f"Invalid cosine_T_max, defaulting to epochs: {T_max}")
-        
+
         eta_min = float(config['training'].get('cosine_eta_min', 1e-6)) # Default eta_min
-        
+
         scheduler = optim.lr_scheduler.CosineAnnealingLR(
             optimizer,
             T_max=T_max,
             eta_min=eta_min
         )
         logger.logger.info(f"  CosineAnnealingLR params: T_max={T_max}, eta_min={eta_min}")
-    
+
     elif scheduler_type == 'step':
         step_size = int(config['training']['step_lr_decay_step'])
         gamma = float(config['training']['step_lr_gamma'])
@@ -447,7 +443,7 @@
             gamma=gamma
         )
         logger.logger.info(f"  StepLR params: step_size={step_size}, gamma={gamma}")
-    
+
     else:
         logger.logger.error(f"Unknown scheduler type: {scheduler_type}. Using no scheduler.")
         # Optionally, create a dummy scheduler or raise an error
