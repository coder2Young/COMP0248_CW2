import os
import sys

# Add project root directory to Python path
sys.path.insert(0, os.path.abspath(os.path.join(os.path.dirname(__file__), '../..')))

import torch
import torch.nn as nn
import numpy as np
import argparse
import yaml
import json
import matplotlib.pyplot as plt
import logging
from tqdm import tqdm
from sklearn.metrics import confusion_matrix
import cv2
import glob

from src.pipelineB.model import get_model
from src.pipelineB.dataset import get_dataloaders
from src.pipelineB.config import load_config, save_config
from src.utils.metrics import compute_classification_metrics, compute_depth_metrics
from src.utils.visualization import plot_confusion_matrix, visualize_classification_results, plot_metrics_comparison
from src.data_utils.realsense_dataset import get_realsense_dataloader

# Set up logger
logger = logging.getLogger('evaluation')
logger.setLevel(logging.INFO)
console_handler = logging.StreamHandler()
console_handler.setFormatter(logging.Formatter('%(asctime)s - %(name)s - %(levelname)s - %(message)s'))
logger.addHandler(console_handler)

def load_rgb_image(sequence, subdir, file_path, data_root='data/CW2-Dataset/data'):
    """
    Load RGB image for visualization.
    
    Args:
        sequence (str): Sequence name
        subdir (str): Subdirectory name
        file_path (str): Image file name
        data_root (str): Data root directory
    
    Returns:
        numpy.ndarray: RGB image or None if not found
    """
    try:
        # Try to reconstruct the path to the RGB image
        rgb_dir = os.path.join(data_root, sequence, subdir, 'image')
        rgb_path = os.path.join(rgb_dir, file_path)
        
        # If specific file path is not found, just get any image from this directory
        if not os.path.exists(rgb_path):
            rgb_files = sorted([f for f in os.listdir(rgb_dir) if f.endswith('.jpg')])
            if rgb_files:
                rgb_path = os.path.join(rgb_dir, rgb_files[0])
        
        if os.path.exists(rgb_path):
            rgb_image = cv2.imread(rgb_path)
            rgb_image = cv2.cvtColor(rgb_image, cv2.COLOR_BGR2RGB)
            return rgb_image
    except Exception as e:
        logger.error(f"Error loading RGB image: {e}")
    return None

def visualize_depth_classification(rgb_image, depth_map, ground_truth_label=None, predicted_label=None, 
                                 confidence=None, class_names=None, title='Depth Classification Results', 
                                 save_path=None, figsize=(15, 5)):
    """
    Visualize depth classification results.
    
    Args:
        rgb_image (numpy.ndarray): RGB image
        depth_map (numpy.ndarray): Depth map
        ground_truth_label (int, optional): Ground truth label
        predicted_label (int, optional): Predicted label
        confidence (float, optional): Confidence score for the prediction
        class_names (list, optional): List of class names
        title (str, optional): Title for the plot
        save_path (str, optional): Path to save the plot
        figsize (tuple, optional): Figure size
    """
    if class_names is None:
        class_names = ['No Table', 'Table']
    
    # Create figure
    fig, axes = plt.subplots(1, 3, figsize=figsize)
    
    # Plot RGB image
    axes[0].imshow(rgb_image)
    axes[0].set_title('RGB Image')
    axes[0].axis('off')
    
    # Plot depth map
    if depth_map is not None:
        # Normalize depth map for visualization if needed
        if depth_map.max() > 1.0:
            depth_map = depth_map / depth_map.max()
        axes[1].imshow(depth_map, cmap='plasma')
        axes[1].set_title('Estimated Depth Map')
        axes[1].axis('off')
    else:
        axes[1].set_title('Depth Map Not Available')
        axes[1].axis('off')
    
    # Plot classification results
    axes[2].imshow(np.ones((10, 10, 3)))  # Placeholder image
    axes[2].axis('off')
    
    # Add text for ground truth and prediction
    result_text = ""
    
    if ground_truth_label is not None:
        gt_text = f"Ground Truth: {class_names[ground_truth_label]}"
        result_text += gt_text + "\n"
    
    if predicted_label is not None:
        pred_text = f"Prediction: {class_names[predicted_label]}"
        if confidence is not None:
            pred_text += f" ({confidence:.2f})"
        result_text += pred_text + "\n"
        
        # Add color-coded correctness indicator
        if ground_truth_label is not None:
            if ground_truth_label == predicted_label:
                result_text += "Correct ✓"
                axes[2].text(0.5, 0.5, result_text, ha='center', va='center', 
                           fontsize=12, color='green', transform=axes[2].transAxes)
            else:
                result_text += "Incorrect ✗"
                axes[2].text(0.5, 0.5, result_text, ha='center', va='center', 
                           fontsize=12, color='red', transform=axes[2].transAxes)
        else:
            axes[2].text(0.5, 0.5, result_text, ha='center', va='center', 
                       fontsize=12, transform=axes[2].transAxes)
    
    # Add overall title
    plt.suptitle(title, fontsize=16)
    plt.tight_layout()
    
    # Save the plot
    if save_path:
        plt.savefig(save_path, dpi=150, bbox_inches='tight')
        plt.close()
    else:
        plt.show()

def visualize_depth_classification_with_gt(rgb_image, pred_depth, gt_depth=None, 
                                         ground_truth_label=None, predicted_label=None, 
                                         confidence=None, class_names=None, title='Depth Classification Results', 
                                         save_path=None, figsize=(20, 5)):
    """
    Visualize depth classification results with ground truth depth comparison.
    
    Args:
        rgb_image (numpy.ndarray): RGB image
        pred_depth (numpy.ndarray): Predicted depth map
        gt_depth (numpy.ndarray, optional): Ground truth depth map
        ground_truth_label (int, optional): Ground truth label
        predicted_label (int, optional): Predicted label
        confidence (float, optional): Confidence score for the prediction
        class_names (list, optional): List of class names
        title (str, optional): Title for the plot
        save_path (str, optional): Path to save the plot
        figsize (tuple, optional): Figure size
    """
    if class_names is None:
        class_names = ['No Table', 'Table']
    
    # Determine if we have GT depth (4 columns) or not (3 columns)
    n_cols = 4 if gt_depth is not None else 3
    
    # Create figure
    fig, axes = plt.subplots(1, n_cols, figsize=figsize)
    
    # Plot RGB image
    axes[0].imshow(rgb_image)
    axes[0].set_title('RGB Image')
    axes[0].axis('off')
    
    # Plot predicted depth map
    if pred_depth is not None:
        # Normalize depth map for visualization if needed
        if pred_depth.max() > 1.0:
            pred_depth = pred_depth / pred_depth.max()
        axes[1].imshow(pred_depth, cmap='plasma')
        axes[1].set_title('Predicted Depth Map')
        axes[1].axis('off')
    else:
        axes[1].set_title('Depth Map Not Available')
        axes[1].axis('off')
    
    # Plot ground truth depth map if available
    if gt_depth is not None:
        # Normalize depth map for visualization if needed
        if np.max(gt_depth) > 0:
            gt_depth = gt_depth / np.max(gt_depth)
        axes[2].imshow(gt_depth, cmap='plasma')
        axes[2].set_title('Ground Truth Depth Map')
        axes[2].axis('off')
        
        # Classification results go in the 4th column
        result_idx = 3
    else:
        # Classification results go in the 3rd column
        result_idx = 2
    
    # Plot classification results
    axes[result_idx].imshow(np.ones((10, 10, 3)))  # Placeholder image
    axes[result_idx].axis('off')
    
    # Add text for ground truth and prediction
    result_text = ""
    
    if ground_truth_label is not None:
        gt_text = f"Ground Truth: {class_names[ground_truth_label]}"
        result_text += gt_text + "\n"
    
    if predicted_label is not None:
        pred_text = f"Prediction: {class_names[predicted_label]}"
        if confidence is not None:
            pred_text += f" ({confidence:.2f})"
        result_text += pred_text + "\n"
        
        # Add color-coded correctness indicator
        if ground_truth_label is not None:
            if ground_truth_label == predicted_label:
                result_text += "Correct ✓"
                axes[result_idx].text(0.5, 0.5, result_text, ha='center', va='center', 
                           fontsize=12, color='green', transform=axes[result_idx].transAxes)
            else:
                result_text += "Incorrect ✗"
                axes[result_idx].text(0.5, 0.5, result_text, ha='center', va='center', 
                           fontsize=12, color='red', transform=axes[result_idx].transAxes)
        else:
            axes[result_idx].text(0.5, 0.5, result_text, ha='center', va='center', 
                       fontsize=12, transform=axes[result_idx].transAxes)
    
    # Add overall title
    plt.suptitle(title, fontsize=16)
    plt.tight_layout()
    
    # Save the plot
    if save_path:
        plt.savefig(save_path, dpi=150, bbox_inches='tight')
        plt.close()
    else:
        plt.show()

def evaluate(model, dataloader, criterion, device, output_dir, visualize=False, num_vis_samples=20):
    """
    Evaluate the model on the test set.
    
    Args:
        model (torch.nn.Module): Model to evaluate
        dataloader (torch.utils.data.DataLoader): Test data loader
        criterion (torch.nn.Module): Loss function
        device (torch.device): Device to use for evaluation
        output_dir (str): Directory to save results
        visualize (bool): Whether to visualize results
        num_vis_samples (int): Number of samples to visualize
    
    Returns:
        tuple: (test_loss, test_metrics, depth_metrics)
    """
    model.eval()
    test_loss = 0.0
    all_preds = []
    all_targets = []
    
    # For depth evaluation
    depth_errors = {
        'rmse': [],
        'mae': [],
        'rel': [],
        'a1': [],
        'a2': [],
        'a3': []
    }
    valid_depth_samples = 0
    
    # Sample info for debugging
    sample_info = []
    
    # Create directories for outputs
    os.makedirs(output_dir, exist_ok=True)
    vis_dir = None # Initialize vis_dir
    if visualize:
        vis_dir = os.path.join(output_dir, 'visualizations')
        os.makedirs(vis_dir, exist_ok=True)
        logger.info(f"Saving visualizations to: {vis_dir}")
    
    # Sample data for classification visualization (existing logic)
    vis_data = []
    # Counter for saved depth comparison images
    saved_depth_vis_count = 0

    logger.info("Starting evaluation...")
    
    with torch.no_grad():
        for batch_idx, data in enumerate(tqdm(dataloader, desc="Testing")):
            # Get data
            inputs = data['rgb_image'].to(device)
            targets = data['label'].to(device)
            
            # Get ground truth depth if available
            gt_depth = data.get('gt_depth')
            if gt_depth is not None:
                gt_depth = gt_depth.to(device)
            
            # Try to access sequence and subdir information if available
            sequences = data.get('sequence', ['unknown'] * len(inputs))
            subdirs = data.get('subdir', ['unknown'] * len(inputs))
            file_paths = data.get('file_path', ['unknown'] * len(inputs))
            
            # Forward pass with depth maps
            outputs, pred_depth = model(inputs, return_depth=True) # pred_depth is [B, H, W]
            loss = criterion(outputs, targets)
            
            # Update metrics
            test_loss += loss.item()
            
            # Convert outputs to predictions
            preds = torch.argmax(outputs, dim=1)
            probabilities = torch.softmax(outputs, dim=1)
            
            # Store predictions and targets for metrics computation
            all_preds.extend(preds.cpu().numpy())
            all_targets.extend(targets.cpu().numpy())
            
            # Evaluate depth estimation and potentially save visualizations
            if gt_depth is not None:
                for i in range(len(inputs)): # Iterate through samples in the batch
                    sample_gt_depth = gt_depth[i]       # [H, W]
                    sample_pred_depth = pred_depth[i]   # [H, W]
                    sample_rgb_tensor = inputs[i]       # [C, H, W]
                    
                    # Skip samples with no valid depth
                    if torch.sum(sample_gt_depth > 0) < 100:
                        metrics_valid = False
                    else:
                        metrics = compute_depth_metrics(sample_pred_depth, sample_gt_depth)
                        # Skip samples with invalid metrics
                        if any(np.isnan(list(metrics.values()))):
                            metrics_valid = False
                        else:
                            metrics_valid = True
                            # Accumulate metrics
                            for k, v in metrics.items():
                                depth_errors[k].append(v)
                            valid_depth_samples += 1

                    # --- Save Depth Visualization ---
                    # Check if visualization is enabled, we haven't saved enough yet,
                    # and GT depth exists for this sample.
                    if visualize and saved_depth_vis_count < num_vis_samples and sample_gt_depth is not None:
                        try:
                            # Convert tensors to NumPy arrays for plotting
                            pred_depth_np = sample_pred_depth.detach().cpu().numpy()
                            gt_depth_np = sample_gt_depth.detach().cpu().numpy()
                            # Convert RGB tensor: [C, H, W] -> [H, W, C]
                            rgb_np = sample_rgb_tensor.detach().cpu().numpy().transpose(1, 2, 0)
                            # Clamp RGB values to [0, 1] just in case they are slightly outside
                            # (e.g., due to float precision or if normalization wasn't just ToTensor)
                            rgb_np = np.clip(rgb_np, 0, 1)

                            # Create the plot with 3 subplots
                            fig, axes = plt.subplots(1, 3, figsize=(18, 5)) # Increased figsize
                            fig.suptitle(f"RGB + Depth Comparison - Batch {batch_idx}, Sample {i}")

                            # Plot RGB Image
                            ax0 = axes[0]
                            ax0.imshow(rgb_np)
                            ax0.set_title("RGB Image")
                            ax0.axis('off')

                            # Plot Predicted Depth
                            ax1 = axes[1]
                            im1 = ax1.imshow(pred_depth_np, cmap='viridis')
                            ax1.set_title("Predicted Depth")
                            ax1.axis('off')
                            fig.colorbar(im1, ax=ax1, fraction=0.046, pad=0.04)

                            # Plot Ground Truth Depth
                            ax2 = axes[2]
                            im2 = ax2.imshow(gt_depth_np, cmap='viridis')
                            ax2.set_title("Ground Truth Depth")
                            ax2.axis('off')
                            fig.colorbar(im2, ax=ax2, fraction=0.046, pad=0.04)

                            # Construct filename and save
                            vis_filename = f"rgb_depth_comparison_b{batch_idx}_s{i}.png" # Updated filename prefix
                            vis_filepath = os.path.join(vis_dir, vis_filename)
                            plt.tight_layout(rect=[0, 0.03, 1, 0.95]) # Adjust layout
                            plt.savefig(vis_filepath, dpi=100)
                            plt.close(fig) # Close the figure to free memory

                            saved_depth_vis_count += 1 # Increment the counter

                        except Exception as e:
                            logger.warning(f"Could not save RGB+depth visualization for batch {batch_idx}, sample {i}: {e}")
                    # --- End Save Depth Visualization ---

            # Store detailed sample info for debugging (existing logic)
            for i in range(len(inputs)):
                sample_info.append({
                    'batch_idx': batch_idx,
                    'sample_idx': i,
                    'sequence': sequences[i] if isinstance(sequences, list) else 'unknown',
                    'subdir': subdirs[i] if isinstance(subdirs, list) else 'unknown',
                    'file_path': file_paths[i] if isinstance(file_paths, list) else 'unknown',
                    'target': targets[i].cpu().item(),
                    'prediction': preds[i].cpu().item(),
                    'confidence': probabilities[i][preds[i]].cpu().item()
                })
            
            # Store some samples for classification visualization (existing logic)
            if visualize and len(vis_data) < num_vis_samples:
                for i in range(min(len(inputs), num_vis_samples - len(vis_data))):
                    # Store sample for visualization
                    # gt_depth can be None if not available in the batch
                    sample_gt_depth = gt_depth[i].cpu() if gt_depth is not None else None

                    vis_data.append({
                        'rgb_tensor': inputs[i].cpu(),
                        'pred_depth': pred_depth[i].cpu(),
                        'gt_depth': sample_gt_depth, # <--- This can be None
                        'target': targets[i].cpu().item(),
                        'pred': preds[i].cpu().item(),
                        'confidence': probabilities[i][preds[i]].cpu().item(),
                        'sequence': sequences[i] if isinstance(sequences, list) else 'unknown',
                        'subdir': subdirs[i] if isinstance(subdirs, list) else 'unknown',
                        'file_path': file_paths[i] if isinstance(file_paths, list) else 'unknown',
                        'batch_idx': batch_idx,
                        'sample_idx': i
                    })
    
    # Compute average loss
    test_loss /= len(dataloader)
    
    # Compute classification metrics
    test_metrics = compute_classification_metrics(
        np.array(all_targets),
        np.array(all_preds)
    )
    
    # Compute average depth metrics
    depth_metrics = {}
    if valid_depth_samples > 0:
        for k, v in depth_errors.items():
            if v:  # Check if list is not empty
                depth_metrics[k] = float(np.mean(v))
            else:
                depth_metrics[k] = float('nan')
    else: # Handle case where no valid depth samples were found at all
         depth_metrics = {k: float('nan') for k in depth_errors.keys()}

    # Log results
    logger.info(f"Test Loss: {test_loss:.4f}")
    logger.info(f"Classification Metrics: {json.dumps(test_metrics, indent=4)}")
    if depth_metrics:
        logger.info(f"Depth Metrics: {json.dumps(depth_metrics, indent=4)}")

    # Save results to JSON file
    results_file = os.path.join(output_dir, 'evaluation_results.json')
    results_data = {
        'loss': float(test_loss),
        'classification_metrics': {k: float(v) for k, v in test_metrics.items()},
        'depth_metrics': {k: float(v) for k, v in depth_metrics.items()} if depth_metrics else {}
    }
    with open(results_file, 'w') as f:
        json.dump(results_data, f, indent=4)
    logger.info(f"Evaluation results saved to {results_file}")

    # Visualize classification results (existing logic)
    if visualize and vis_data:
        logger.info(f"Generating classification visualization plot...")
        try:
            # Assuming visualize_classification_results is in src.utils.visualization
            from src.utils.visualization import visualize_classification_results
            # NOTE: The error "Image data of dtype object cannot be converted to float"
            # likely occurs inside visualize_classification_results.
            # Ensure that function checks if sample['gt_depth'] is None before plotting it.
            visualize_classification_results(vis_data, vis_dir)
        except ImportError:
             logger.error("Could not import visualize_classification_results. Skipping classification visualization.")
        except Exception as e:
            logger.error(f"Failed to generate classification visualizations: {e}")

    # Plot confusion matrix (existing logic)
    if all_targets and all_preds:
        logger.info("Generating confusion matrix plot...")
        try:
            # Assuming plot_confusion_matrix is in src.utils.visualization
            from src.utils.visualization import plot_confusion_matrix
            cm_path = os.path.join(output_dir, 'confusion_matrix.png')
            plot_confusion_matrix(np.array(all_targets), np.array(all_preds), ['No Table', 'Table'], save_path=cm_path)
            logger.info(f"Confusion matrix saved to {cm_path}")
        except ImportError:
             logger.error("Could not import plot_confusion_matrix. Skipping confusion matrix plot.")
        except Exception as e:
            logger.error(f"Failed to generate confusion matrix: {e}")

    logger.info("Evaluation for this dataset completed!") # Changed log message slightly

    return test_loss, test_metrics, depth_metrics

def main(args):
    """
    Main function for evaluating Pipeline B.
    
    Args:
        args: Command line arguments
    """
    # Load configuration
    config = load_config(args.config)
    
    # Set up file logger
    output_dir = os.path.join(config['logging']['log_dir'], 'evaluation')
    os.makedirs(output_dir, exist_ok=True)
    
    file_handler = logging.FileHandler(os.path.join(output_dir, 'evaluation.log'))
    file_handler.setFormatter(logging.Formatter('%(asctime)s - %(name)s - %(levelname)s - %(message)s'))
    logger.addHandler(file_handler)
    
    # Log configuration
    logger.info(f"Evaluation configuration: {config}")
    
    # Set device
    device = torch.device('cuda' if torch.cuda.is_available() else 'cpu')
    logger.info(f"Using device: {device}")
    
    # Get dataloaders
    _, _, test_loader = get_dataloaders(args.config)
    logger.info(f"Test dataset loaded with {len(test_loader.dataset)} samples")
    
    # Get model
    model = get_model(config)
    model = model.to(device)
    
    # Load checkpoint
    if args.checkpoint:
        checkpoint_path = args.checkpoint
    else:
        # Use the best model by default
        checkpoint_path = os.path.join(
            config['logging']['checkpoint_dir'],
            config['logging']['experiment_name'],
            'best_model.pth'
        )
    
    if not os.path.exists(checkpoint_path):
        # Try to find the checkpoint in a timestamped directory
        experiment_dirs = glob.glob(os.path.join(config['logging']['log_dir'], f"{config['logging']['experiment_name']}_*"))
        if experiment_dirs:
            # Use the most recent experiment
            latest_dir = max(experiment_dirs, key=os.path.getctime)
            potential_checkpoint = os.path.join(latest_dir, 'best_model.pth')
            if os.path.exists(potential_checkpoint):
                checkpoint_path = potential_checkpoint
            else:
                # Try the checkpoint directory
                checkpoint_dirs = glob.glob(os.path.join(config['logging']['checkpoint_dir'], f"{config['logging']['experiment_name']}_*"))
                if checkpoint_dirs:
                    latest_checkpoint_dir = max(checkpoint_dirs, key=os.path.getctime)
                    potential_checkpoint = os.path.join(latest_checkpoint_dir, 'best_model.pth')
                    if os.path.exists(potential_checkpoint):
                        checkpoint_path = potential_checkpoint
    
    if not os.path.exists(checkpoint_path):
        raise FileNotFoundError(f"Checkpoint not found: {checkpoint_path}")
    
    checkpoint = torch.load(checkpoint_path, map_location=device)
    model.load_state_dict(checkpoint['model_state_dict'])
    
    logger.info(f"Loaded checkpoint from {checkpoint_path}")
    
    # Define loss function
    criterion = nn.CrossEntropyLoss()
    
    # Evaluate model
    test_loss, test_metrics, depth_metrics = evaluate(
        model=model,
        dataloader=test_loader,
        criterion=criterion,
        device=device,
        output_dir=output_dir,
        visualize=args.visualize,
        num_vis_samples=args.num_vis_samples
    )
    
    # Evaluate on Sun3D dataset
    logger.info("===== Evaluating on Sun3D dataset =====")
    sun3d_loss, sun3d_metrics, sun3d_depth_metrics = evaluate(
        model=model,
        dataloader=test_loader,
        criterion=criterion,
        device=device,
        output_dir=os.path.join(output_dir, 'sun3d'),
        visualize=args.visualize,
        num_vis_samples=args.num_vis_samples
    )
    
    # Evaluate on RealSense dataset if requested
    if args.eval_realsense:
        logger.info("===== Evaluating on RealSense dataset =====")
        
        # Get RealSense dataloader
        realsense_loader = get_realsense_dataloader(config, pipeline='pipelineB')
        logger.info(f"RealSense dataset loaded with {len(realsense_loader.dataset)} samples")
        
        # Evaluate on RealSense dataset
        realsense_loss, realsense_metrics, realsense_depth_metrics = evaluate(
            model=model,
            dataloader=realsense_loader,
            criterion=criterion,
            device=device,
            output_dir=os.path.join(output_dir, 'realsense'),
            visualize=args.visualize,
            num_vis_samples=args.num_vis_samples
        )
        
        # Print comparison between datasets for classification
        logger.info("===== Classification Metrics Comparison =====")
        logger.info(f"Metric\t\tSun3D\t\tRealSense")
        logger.info(f"Loss\t\t{sun3d_loss:.4f}\t\t{realsense_loss:.4f}")
        logger.info(f"Accuracy\t{sun3d_metrics['accuracy']:.4f}\t\t{realsense_metrics['accuracy']:.4f}")
        logger.info(f"Precision\t{sun3d_metrics['precision']:.4f}\t\t{realsense_metrics['precision']:.4f}")
        logger.info(f"Recall\t\t{sun3d_metrics['recall']:.4f}\t\t{realsense_metrics['recall']:.4f}")
        logger.info(f"F1 Score\t{sun3d_metrics['f1_score']:.4f}\t\t{realsense_metrics['f1_score']:.4f}")
        logger.info(f"Specificity\t{sun3d_metrics['specificity']:.4f}\t\t{realsense_metrics['specificity']:.4f}")
        
        # Print comparison for depth metrics if available
        if sun3d_depth_metrics and realsense_depth_metrics:
            logger.info("===== Depth Metrics Comparison =====")
            logger.info(f"Metric\t\tSun3D\t\tRealSense")
            for metric in sun3d_depth_metrics:
                if metric in realsense_depth_metrics:
                    logger.info(f"{metric}\t\t{sun3d_depth_metrics[metric]:.4f}\t\t{realsense_depth_metrics[metric]:.4f}")
        
        # Save comparison results
        comparison_file = os.path.join(output_dir, 'dataset_comparison.json')
        comparison_data = {
            'sun3d': {
                'loss': float(sun3d_loss),
                'classification': {k: float(v) for k, v in sun3d_metrics.items()},
                'depth': {k: float(v) for k, v in sun3d_depth_metrics.items()} if sun3d_depth_metrics else {}
            },
            'realsense': {
                'loss': float(realsense_loss),
                'classification': {k: float(v) for k, v in realsense_metrics.items()},
                'depth': {k: float(v) for k, v in realsense_depth_metrics.items()} if realsense_depth_metrics else {}
            }
        }
        
        with open(comparison_file, 'w') as f:
            json.dump(comparison_data, f, indent=4)
    
    logger.info("Evaluation completed!")

if __name__ == '__main__':
    parser = argparse.ArgumentParser(description='Evaluate Pipeline B: Monocular Depth Estimation + Classification')
    parser.add_argument('--config', type=str, default='src/pipelineB/config.yaml', help='Path to configuration file')
    parser.add_argument('--checkpoint', type=str, default=None, help='Path to model checkpoint')
    parser.add_argument('--visualize', default=True, action='store_true', help='Visualize results')
    parser.add_argument('--num_vis_samples', type=int, default=20, help='Number of samples to visualize')
<<<<<<< HEAD
    parser.add_argument('--eval_realsense', default=True,action='store_true', help='Evaluate on RealSense dataset')
=======
    parser.add_argument('--eval_realsense', default=True, action='store_true', help='Evaluate on RealSense dataset')
>>>>>>> 7df907d4
    args = parser.parse_args()
    
    main(args) <|MERGE_RESOLUTION|>--- conflicted
+++ resolved
@@ -289,7 +289,7 @@
         vis_dir = os.path.join(output_dir, 'visualizations')
         os.makedirs(vis_dir, exist_ok=True)
         logger.info(f"Saving visualizations to: {vis_dir}")
-    
+
     # Sample data for classification visualization (existing logic)
     vis_data = []
     # Counter for saved depth comparison images
@@ -662,13 +662,9 @@
     parser = argparse.ArgumentParser(description='Evaluate Pipeline B: Monocular Depth Estimation + Classification')
     parser.add_argument('--config', type=str, default='src/pipelineB/config.yaml', help='Path to configuration file')
     parser.add_argument('--checkpoint', type=str, default=None, help='Path to model checkpoint')
-    parser.add_argument('--visualize', default=True, action='store_true', help='Visualize results')
+    parser.add_argument('--visualize', action='store_true', help='Visualize results')
     parser.add_argument('--num_vis_samples', type=int, default=20, help='Number of samples to visualize')
-<<<<<<< HEAD
-    parser.add_argument('--eval_realsense', default=True,action='store_true', help='Evaluate on RealSense dataset')
-=======
-    parser.add_argument('--eval_realsense', default=True, action='store_true', help='Evaluate on RealSense dataset')
->>>>>>> 7df907d4
+    parser.add_argument('--eval_realsense', action='store_true', help='Evaluate on RealSense dataset')
     args = parser.parse_args()
     
     main(args) 