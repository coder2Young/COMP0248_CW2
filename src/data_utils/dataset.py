--- conflicted
+++ resolved
@@ -36,10 +36,7 @@
         self.sequences = sequences
         self.split = split
         self.transform = transform
-<<<<<<< HEAD
         self.predict = predict
-=======
->>>>>>> 7df907d4
         
         # Sequences known to be all negative samples (no tables)
         self.all_negative_sequences = ["mit_gym_z_squash", "harvard_tea_2"]
@@ -95,7 +92,21 @@
                 if os.path.exists(intrinsics_file):
                     intrinsics = read_intrinsics(intrinsics_file)
                 
-<<<<<<< HEAD
+                # Read annotations if available
+                annotations = {}
+                labels_file = os.path.join(labels_dir, 'tabletop_labels.dat')
+                
+                # Check if sequence is in all_negative_sequences list or if labels file exists
+                if sequence in self.all_negative_sequences:
+                    # For sequences known to be all negative, use empty annotations
+                    #print(f"Sequence {sequence} is known to have all negative samples (no tables)")
+                    annotations = {}  # Empty annotations for all images
+                elif os.path.exists(labels_file):
+                    annotations = read_and_parse_polygon_labels(labels_file)
+
+                # Count images with table annotations but don't print
+                subdir_table_count = sum(1 for polygons in annotations.values() if polygons)
+                sequence_table_count += subdir_table_count
                 if self.predict is False:
                     # Read annotations if available
                     annotations = {}
@@ -112,29 +123,12 @@
                     # Count images with table annotations but don't print
                     subdir_table_count = sum(1 for polygons in annotations.values() if polygons)
                     sequence_table_count += subdir_table_count
-=======
-                # Read annotations if available
-                annotations = {}
-                labels_file = os.path.join(labels_dir, 'tabletop_labels.dat')
-                
-                # Check if sequence is in all_negative_sequences list or if labels file exists
-                if sequence in self.all_negative_sequences:
-                    # For sequences known to be all negative, use empty annotations
-                    #print(f"Sequence {sequence} is known to have all negative samples (no tables)")
-                    annotations = {}  # Empty annotations for all images
-                elif os.path.exists(labels_file):
-                    annotations = read_and_parse_polygon_labels(labels_file)
-        
-                # Count images with table annotations but don't print
-                subdir_table_count = sum(1 for polygons in annotations.values() if polygons)
-                sequence_table_count += subdir_table_count
->>>>>>> 7df907d4
-                
+
                 # Get all RGB images
                 rgb_files = sorted(glob.glob(os.path.join(image_dir, '*.jpg')))
                 if len(rgb_files) == 0:
                     rgb_files = sorted(glob.glob(os.path.join(image_dir, '*.png')))
-                
+
                 # Get all depth maps
                 depth_files = sorted(glob.glob(os.path.join(depth_dir, '*.png')))
                 
@@ -156,7 +150,11 @@
                     # Get image filename without path
                     rgb_filename = os.path.basename(rgb_file).split('.')[0]
                     
-<<<<<<< HEAD
+                    # Check if annotations exist for this image
+                    # For all_negative_sequences, this will always be an empty list
+                    image_annotations = annotations.get(rgb_filename, [])
+                    has_table = len(image_annotations) > 0
+
                     if self.predict is False:
                         # Check if annotations exist for this image
                         # For all_negative_sequences, this will always be an empty list
@@ -165,13 +163,7 @@
                     else:
                         image_annotations = []
                         has_table = False
-=======
-                    # Check if annotations exist for this image
-                    # For all_negative_sequences, this will always be an empty list
-                    image_annotations = annotations.get(rgb_filename, [])
-                    has_table = len(image_annotations) > 0
->>>>>>> 7df907d4
-                   
+
                     # Add the pair to the list
                     data_pair = {
                         'rgb_file': rgb_file,
@@ -424,11 +416,11 @@
             tuple: (train_sequences, test_sequences)
         """
         # Define train and test sequences as specified
-        
+
         if predict is False:
             train_sequences = [
                 'mit_32_d507',
-                'mit_76_459', 
+                'mit_76_459',
                 'mit_76_studyroom',
                 'mit_gym_z_squash',
                 'mit_lab_hj'
